//  BaseTests.swift
//
//  Copyright (c) 2014 - 2017 Ruoyu Fu, Pinglin Tang
//
//  Permission is hereby granted, free of charge, to any person obtaining a copy
//  of this software and associated documentation files (the "Software"), to deal
//  in the Software without restriction, including without limitation the rights
//  to use, copy, modify, merge, publish, distribute, sublicense, and/or sell
//  copies of the Software, and to permit persons to whom the Software is
//  furnished to do so, subject to the following conditions:
//
//  The above copyright notice and this permission notice shall be included in
//  all copies or substantial portions of the Software.
//
//  THE SOFTWARE IS PROVIDED "AS IS", WITHOUT WARRANTY OF ANY KIND, EXPRESS OR
//  IMPLIED, INCLUDING BUT NOT LIMITED TO THE WARRANTIES OF MERCHANTABILITY,
//  FITNESS FOR A PARTICULAR PURPOSE AND NONINFRINGEMENT. IN NO EVENT SHALL THE
//  AUTHORS OR COPYRIGHT HOLDERS BE LIABLE FOR ANY CLAIM, DAMAGES OR OTHER
//  LIABILITY, WHETHER IN AN ACTION OF CONTRACT, TORT OR OTHERWISE, ARISING FROM,
//  OUT OF OR IN CONNECTION WITH THE SOFTWARE OR THE USE OR OTHER DEALINGS IN
//  THE SOFTWARE.

import XCTest
@testable import SwiftyJSON

class BaseTests: XCTestCase {

    var testData: Data!

    override func setUp() {

        super.setUp()

        if let file = Bundle(for:BaseTests.self).path(forResource: "Tests", ofType: "json") {
            self.testData = try? Data(contentsOf: URL(fileURLWithPath: file))
        } else {
            XCTFail("Can't find the test JSON file")
        }
    }

    override func tearDown() {
        super.tearDown()
    }

    func testInit() {
        guard let json0 = try? JSON(data: self.testData) else {
            XCTFail("Unable to parse testData")
            return
        }
        XCTAssertEqual(json0.array!.count, 3)
        XCTAssertEqual(JSON("123").description, "123")
        XCTAssertEqual(JSON(["1": "2"])["1"].string!, "2")
        let dictionary = NSMutableDictionary()
        dictionary.setObject(NSNumber(value: 1.0), forKey: "number" as NSString)
        dictionary.setObject(NSNull(), forKey: "null" as NSString)
        _ = JSON(dictionary)
        do {
            let object: Any = try JSONSerialization.jsonObject(with: self.testData, options: [])
            let json2 = JSON(object)
            XCTAssertEqual(json0, json2)
        } catch _ {
        }
    }

    func testCompare() {
        XCTAssertNotEqual(JSON("32.1234567890"), JSON(32.1234567890))
        let veryLargeNumber: UInt64 = 9876543210987654321
        XCTAssertNotEqual(JSON("9876543210987654321"), JSON(NSNumber(value:veryLargeNumber)))
        XCTAssertNotEqual(JSON("9876543210987654321.12345678901234567890"), JSON(9876543210987654321.12345678901234567890))
        XCTAssertEqual(JSON("😊"), JSON("😊"))
        XCTAssertNotEqual(JSON("😱"), JSON("😁"))
        XCTAssertEqual(JSON([123, 321, 456]), JSON([123, 321, 456]))
        XCTAssertNotEqual(JSON([123, 321, 456]), JSON(123456789))
        XCTAssertNotEqual(JSON([123, 321, 456]), JSON("string"))
        XCTAssertNotEqual(JSON(["1": 123, "2": 321, "3": 456]), JSON("string"))
        XCTAssertEqual(JSON(["1": 123, "2": 321, "3": 456]), JSON(["2": 321, "1": 123, "3": 456]))
        XCTAssertEqual(JSON(NSNull()), JSON(NSNull()))
        XCTAssertNotEqual(JSON(NSNull()), JSON(123))
    }

    func testJSONDoesProduceValidWithCorrectKeyPath() {
<<<<<<< HEAD
        guard let json = try? JSON(data: self.testData) else {
            XCTFail("Unable to parse testData")
            return
        }
        
=======
        let json = JSON(data:self.testData)

>>>>>>> 9b325479
        let tweets = json
        let tweets_array = json.array
        let tweets_1 = json[1]
        _ = tweets_1[1]
        let tweets_1_user_name = tweets_1["user"]["name"]
        let tweets_1_user_name_string = tweets_1["user"]["name"].string
        XCTAssertNotEqual(tweets.type, Type.null)
        XCTAssert(tweets_array != nil)
        XCTAssertNotEqual(tweets_1.type, Type.null)
        XCTAssertEqual(tweets_1_user_name, JSON("Raffi Krikorian"))
        XCTAssertEqual(tweets_1_user_name_string!, "Raffi Krikorian")

        let tweets_1_coordinates = tweets_1["coordinates"]
        let tweets_1_coordinates_coordinates = tweets_1_coordinates["coordinates"]
        let tweets_1_coordinates_coordinates_point_0_double = tweets_1_coordinates_coordinates[0].double
        let tweets_1_coordinates_coordinates_point_1_float = tweets_1_coordinates_coordinates[1].float
        let new_tweets_1_coordinates_coordinates = JSON([-122.25831, 37.871609] as NSArray)
        XCTAssertEqual(tweets_1_coordinates_coordinates, new_tweets_1_coordinates_coordinates)
        XCTAssertEqual(tweets_1_coordinates_coordinates_point_0_double!, -122.25831)
        XCTAssertTrue(tweets_1_coordinates_coordinates_point_1_float! == 37.871609)
        let tweets_1_coordinates_coordinates_point_0_string = tweets_1_coordinates_coordinates[0].stringValue
        let tweets_1_coordinates_coordinates_point_1_string = tweets_1_coordinates_coordinates[1].stringValue
        XCTAssertEqual(tweets_1_coordinates_coordinates_point_0_string, "-122.25831")
        XCTAssertEqual(tweets_1_coordinates_coordinates_point_1_string, "37.871609")
        let tweets_1_coordinates_coordinates_point_0 = tweets_1_coordinates_coordinates[0]
        let tweets_1_coordinates_coordinates_point_1 = tweets_1_coordinates_coordinates[1]
        XCTAssertEqual(tweets_1_coordinates_coordinates_point_0, JSON(-122.25831))
        XCTAssertEqual(tweets_1_coordinates_coordinates_point_1, JSON(37.871609))

        let created_at = json[0]["created_at"].string
        let id_str = json[0]["id_str"].string
        let favorited = json[0]["favorited"].bool
        let id = json[0]["id"].int64
        let in_reply_to_user_id_str = json[0]["in_reply_to_user_id_str"]
        XCTAssertEqual(created_at!, "Tue Aug 28 21:16:23 +0000 2012")
        XCTAssertEqual(id_str!, "240558470661799936")
        XCTAssertFalse(favorited!)
        XCTAssertEqual(id!, 240558470661799936)
        XCTAssertEqual(in_reply_to_user_id_str.type, Type.null)

        let user = json[0]["user"]
        let user_name = user["name"].string
        let user_profile_image_url = user["profile_image_url"].url
        XCTAssert(user_name == "OAuth Dancer")
        XCTAssert(user_profile_image_url == URL(string: "http://a0.twimg.com/profile_images/730275945/oauth-dancer_normal.jpg"))

        let user_dictionary = json[0]["user"].dictionary
        let user_dictionary_name = user_dictionary?["name"]?.string
        let user_dictionary_name_profile_image_url = user_dictionary?["profile_image_url"]?.url
        XCTAssert(user_dictionary_name == "OAuth Dancer")
        XCTAssert(user_dictionary_name_profile_image_url == URL(string: "http://a0.twimg.com/profile_images/730275945/oauth-dancer_normal.jpg"))
    }

    func testJSONNumberCompare() {
        XCTAssertEqual(JSON(12376352.123321), JSON(12376352.123321))
        XCTAssertGreaterThan(JSON(20.211), JSON(20.112))
        XCTAssertGreaterThanOrEqual(JSON(30.211), JSON(20.112))
        XCTAssertGreaterThanOrEqual(JSON(65232), JSON(65232))
        XCTAssertLessThan(JSON(-82320.211), JSON(20.112))
        XCTAssertLessThanOrEqual(JSON(-320.211), JSON(123.1))
        XCTAssertLessThanOrEqual(JSON(-8763), JSON(-8763))

        XCTAssertEqual(JSON(12376352.123321), JSON(12376352.123321))
        XCTAssertGreaterThan(JSON(20.211), JSON(20.112))
        XCTAssertGreaterThanOrEqual(JSON(30.211), JSON(20.112))
        XCTAssertGreaterThanOrEqual(JSON(65232), JSON(65232))
        XCTAssertLessThan(JSON(-82320.211), JSON(20.112))
        XCTAssertLessThanOrEqual(JSON(-320.211), JSON(123.1))
        XCTAssertLessThanOrEqual(JSON(-8763), JSON(-8763))
    }

    func testNumberConvertToString() {
        XCTAssertEqual(JSON(true).stringValue, "true")
        XCTAssertEqual(JSON(999.9823).stringValue, "999.9823")
        XCTAssertEqual(JSON(true).number!.stringValue, "1")
        XCTAssertEqual(JSON(false).number!.stringValue, "0")
        XCTAssertEqual(JSON("hello").numberValue.stringValue, "0")
        XCTAssertEqual(JSON(NSNull()).numberValue.stringValue, "0")
        XCTAssertEqual(JSON(["a", "b", "c", "d"]).numberValue.stringValue, "0")
        XCTAssertEqual(JSON(["a": "b", "c": "d"]).numberValue.stringValue, "0")
    }

    func testNumberPrint() {

        XCTAssertEqual(JSON(false).description, "false")
        XCTAssertEqual(JSON(true).description, "true")

        XCTAssertEqual(JSON(1).description, "1")
        XCTAssertEqual(JSON(22).description, "22")
        #if (arch(x86_64) || arch(arm64))
        XCTAssertEqual(JSON(9.22337203685478E18).description, "9.22337203685478e+18")
        #elseif (arch(i386) || arch(arm))
        XCTAssertEqual(JSON(2147483647).description, "2147483647")
        #endif
        XCTAssertEqual(JSON(-1).description, "-1")
        XCTAssertEqual(JSON(-934834834).description, "-934834834")
        XCTAssertEqual(JSON(-2147483648).description, "-2147483648")

        XCTAssertEqual(JSON(1.5555).description, "1.5555")
        XCTAssertEqual(JSON(-9.123456789).description, "-9.123456789")
        XCTAssertEqual(JSON(-0.00000000000000001).description, "-1e-17")
        XCTAssertEqual(JSON(-999999999999999999999999.000000000000000000000001).description, "-1e+24")
        XCTAssertEqual(JSON(-9999999991999999999999999.88888883433343439438493483483943948341).stringValue, "-9.999999991999999e+24")

        XCTAssertEqual(JSON(Int(Int.max)).description, "\(Int.max)")
        XCTAssertEqual(JSON(NSNumber(value: Int.min)).description, "\(Int.min)")
        XCTAssertEqual(JSON(NSNumber(value: UInt.max)).description, "\(UInt.max)")
        XCTAssertEqual(JSON(NSNumber(value: UInt64.max)).description, "\(UInt64.max)")
        XCTAssertEqual(JSON(NSNumber(value: Int64.max)).description, "\(Int64.max)")
        XCTAssertEqual(JSON(NSNumber(value: UInt64.max)).description, "\(UInt64.max)")

        XCTAssertEqual(JSON(Double.infinity).description, "inf")
        XCTAssertEqual(JSON(-Double.infinity).description, "-inf")
        XCTAssertEqual(JSON(Double.nan).description, "nan")

        XCTAssertEqual(JSON(1.0/0.0).description, "inf")
        XCTAssertEqual(JSON(-1.0/0.0).description, "-inf")
        XCTAssertEqual(JSON(0.0/0.0).description, "nan")
    }

    func testNullJSON() {
        XCTAssertEqual(JSON(NSNull()).debugDescription, "null")

        let json: JSON = JSON.null
        XCTAssertEqual(json.debugDescription, "null")
        XCTAssertNil(json.error)
        let json1: JSON = JSON(NSNull())
        if json1 != JSON.null {
            XCTFail("json1 should be nil")
        }
    }

    func testExistance() {
        let dictionary = ["number": 1111]
        let json = JSON(dictionary)
        XCTAssertFalse(json["unspecifiedValue"].exists())
        XCTAssertFalse(json[0].exists())
        XCTAssertTrue(json["number"].exists())

        let array = [["number": 1111]]
        let jsonForArray = JSON(array)
        XCTAssertTrue(jsonForArray[0].exists())
        XCTAssertFalse(jsonForArray[1].exists())
        XCTAssertFalse(jsonForArray["someValue"].exists())
    }

    func testErrorHandle() {
<<<<<<< HEAD
        guard let json = try? JSON(data: self.testData) else {
            XCTFail("Unable to parse testData")
            return
        }
        if let _ = json["wrong-type"].string {
=======
        let json = JSON(data:self.testData)
        if json["wrong-type"].string != nil {
>>>>>>> 9b325479
            XCTFail("Should not run into here")
        } else {
            XCTAssertEqual(json["wrong-type"].error!.code, SwiftyJSON.ErrorWrongType)
        }

        if json[0]["not-exist"].string != nil {
            XCTFail("Should not run into here")
        } else {
            XCTAssertEqual(json[0]["not-exist"].error!.code, SwiftyJSON.ErrorNotExist)
        }

        let wrongJSON = JSON(NSObject())
        if let error = wrongJSON.error {
            XCTAssertEqual(error.code, SwiftyJSON.ErrorUnsupportedType)
        }
    }

    func testReturnObject() {
        guard let json = try? JSON(data: self.testData) else {
            XCTFail("Unable to parse testData")
            return
        }
        XCTAssertNotNil(json.object)
    }
<<<<<<< HEAD
        
=======

>>>>>>> 9b325479
    func testNumberCompare() {
        XCTAssertEqual(NSNumber(value: 888332), NSNumber(value:888332))
        XCTAssertNotEqual(NSNumber(value: 888332.1), NSNumber(value:888332))
        XCTAssertLessThan(NSNumber(value: 888332).doubleValue, NSNumber(value:888332.1).doubleValue)
        XCTAssertGreaterThan(NSNumber(value: 888332.1).doubleValue, NSNumber(value:888332).doubleValue)
        XCTAssertFalse(NSNumber(value: 1) == NSNumber(value:true))
        XCTAssertFalse(NSNumber(value: 0) == NSNumber(value:false))
        XCTAssertEqual(NSNumber(value: false), NSNumber(value:false))
        XCTAssertEqual(NSNumber(value: true), NSNumber(value:true))
    }
<<<<<<< HEAD
    
    func testErrorThrowing() {
        let invalidJson = "{\"foo\": 300]"  // deliberately incorrect JSON
        let invalidData = invalidJson.data(using: .utf8)!
        
        do {
            let _ = try JSON(data: invalidData)
            XCTFail("Should have thrown error; we should not have gotten here")
        } catch {
            // everything is OK
        }
    }
    
=======

>>>>>>> 9b325479
}<|MERGE_RESOLUTION|>--- conflicted
+++ resolved
@@ -79,16 +79,12 @@
     }
 
     func testJSONDoesProduceValidWithCorrectKeyPath() {
-<<<<<<< HEAD
+
         guard let json = try? JSON(data: self.testData) else {
             XCTFail("Unable to parse testData")
             return
         }
-        
-=======
-        let json = JSON(data:self.testData)
-
->>>>>>> 9b325479
+
         let tweets = json
         let tweets_array = json.array
         let tweets_1 = json[1]
@@ -236,16 +232,11 @@
     }
 
     func testErrorHandle() {
-<<<<<<< HEAD
         guard let json = try? JSON(data: self.testData) else {
             XCTFail("Unable to parse testData")
             return
         }
         if let _ = json["wrong-type"].string {
-=======
-        let json = JSON(data:self.testData)
-        if json["wrong-type"].string != nil {
->>>>>>> 9b325479
             XCTFail("Should not run into here")
         } else {
             XCTAssertEqual(json["wrong-type"].error!.code, SwiftyJSON.ErrorWrongType)
@@ -270,11 +261,7 @@
         }
         XCTAssertNotNil(json.object)
     }
-<<<<<<< HEAD
-        
-=======
-
->>>>>>> 9b325479
+
     func testNumberCompare() {
         XCTAssertEqual(NSNumber(value: 888332), NSNumber(value:888332))
         XCTAssertNotEqual(NSNumber(value: 888332.1), NSNumber(value:888332))
@@ -285,8 +272,7 @@
         XCTAssertEqual(NSNumber(value: false), NSNumber(value:false))
         XCTAssertEqual(NSNumber(value: true), NSNumber(value:true))
     }
-<<<<<<< HEAD
-    
+
     func testErrorThrowing() {
         let invalidJson = "{\"foo\": 300]"  // deliberately incorrect JSON
         let invalidData = invalidJson.data(using: .utf8)!
@@ -298,8 +284,4 @@
             // everything is OK
         }
     }
-    
-=======
-
->>>>>>> 9b325479
 }