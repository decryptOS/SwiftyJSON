//  SwiftyJSON.swift
//
//  Copyright (c) 2014 Ruoyu Fu, Pinglin Tang
//
//  Permission is hereby granted, free of charge, to any person obtaining a copy
//  of this software and associated documentation files (the "Software"), to deal
//  in the Software without restriction, including without limitation the rights
//  to use, copy, modify, merge, publish, distribute, sublicense, and/or sell
//  copies of the Software, and to permit persons to whom the Software is
//  furnished to do so, subject to the following conditions:
//
//  The above copyright notice and this permission notice shall be included in
//  all copies or substantial portions of the Software.
//
//  THE SOFTWARE IS PROVIDED "AS IS", WITHOUT WARRANTY OF ANY KIND, EXPRESS OR
//  IMPLIED, INCLUDING BUT NOT LIMITED TO THE WARRANTIES OF MERCHANTABILITY,
//  FITNESS FOR A PARTICULAR PURPOSE AND NONINFRINGEMENT. IN NO EVENT SHALL THE
//  AUTHORS OR COPYRIGHT HOLDERS BE LIABLE FOR ANY CLAIM, DAMAGES OR OTHER
//  LIABILITY, WHETHER IN AN ACTION OF CONTRACT, TORT OR OTHERWISE, ARISING FROM,
//  OUT OF OR IN CONNECTION WITH THE SOFTWARE OR THE USE OR OTHER DEALINGS IN
//  THE SOFTWARE.

import Foundation

// MARK: - Error

///Error domain
public let ErrorDomain: String! = "SwiftyJSONErrorDomain"

///Error code
public let ErrorUnsupportedType: Int! = 999
public let ErrorIndexOutOfBounds: Int! = 900
public let ErrorWrongType: Int! = 901
public let ErrorNotExist: Int! = 500

// MARK: - JSON Type

/**
JSON's type definitions.

See http://tools.ietf.org/html/rfc7231#section-4.3
*/
public enum Type :Int{
    
    case Number
    case String
    case Bool
    case Array
    case Dictionary
    case Null
    case Unknown
}

// MARK: - JSON Base

public struct JSON {

    /**
    Creates a JSON using the data.
    
    - parameter data:  The NSData used to convert to json.Top level object in data is an NSArray or NSDictionary
    - parameter opt:   The JSON serialization reading options. `.AllowFragments` by default.
    - parameter error: error The NSErrorPointer used to return the error. `nil` by default.
    
    - returns: The created JSON
    */
    public init(data:NSData, options opt: NSJSONReadingOptions = .AllowFragments, error: NSErrorPointer = nil) {
        do {
            let object: AnyObject = try NSJSONSerialization.JSONObjectWithData(data, options: opt)
            self.init(object)
        } catch let aError as NSError {
            error.memory = aError
            self.init(NSNull())
        }
    }
    
    /**
    Creates a JSON using the object.
    
    - parameter object:  The object must have the following properties: All objects are NSString/String, NSNumber/Int/Float/Double/Bool, NSArray/Array, NSDictionary/Dictionary, or NSNull; All dictionary keys are NSStrings/String; NSNumbers are not NaN or infinity.
    
    - returns: The created JSON
    */
    public init(_ object: AnyObject) {
        self.object = object
    }

    /**
    Creates a JSON from a [JSON]
    
    - parameter jsonArray: A Swift array of JSON objects
    
    - returns: The created JSON
    */
    public init(_ jsonArray:[JSON]) {
        self.init(jsonArray.map { $0.object })
    }

    /**
    Creates a JSON from a [String: JSON]
    
    :param: jsonDictionary A Swift dictionary of JSON objects
    
    :returns: The created JSON
    */
    public init(_ jsonDictionary:[String: JSON]) {
        var dictionary = [String: AnyObject]()
        for (key, json) in jsonDictionary {
            dictionary[key] = json.object
        }
        self.init(dictionary)
    }

    /// Private object
    private var rawArray: [AnyObject] = []
    private var rawDictionary: [String : AnyObject] = [:]
    private var rawString: String = ""
    private var rawNumber: NSNumber = 0
    private var rawNull: NSNull = NSNull()
    /// Private type
    private var _type: Type = .Null
    /// prviate error
    private var _error: NSError? = nil

    /// Object in JSON
    public var object: AnyObject {
        get {
            switch self.type {
            case .Array:
                return self.rawArray
            case .Dictionary:
                return self.rawDictionary
            case .String:
                return self.rawString
            case .Number:
                return self.rawNumber
            case .Bool:
                return self.rawNumber
            default:
                return self.rawNull
            }
        }
        set {
            _error = nil
            switch newValue {
            case let number as NSNumber:
                if number.isBool {
                    _type = .Bool
                } else {
                    _type = .Number
                }
                self.rawNumber = number
            case  let string as String:
                _type = .String
                self.rawString = string
            case  _ as NSNull:
                _type = .Null
            case let array as [AnyObject]:
                _type = .Array
                self.rawArray = array
            case let dictionary as [String : AnyObject]:
                _type = .Dictionary
                self.rawDictionary = dictionary
            default:
                _type = .Unknown
                _error = NSError(domain: ErrorDomain, code: ErrorUnsupportedType, userInfo: [NSLocalizedDescriptionKey: "It is a unsupported type"])
            }
        }
    }
    
    /// json type
    public var type: Type { get { return _type } }

    /// Error in JSON
    public var error: NSError? { get { return self._error } }
    
    /// The static null json
    @available(*, unavailable, renamed="null")
    public static var nullJSON: JSON { get { return null } }
    public static var null: JSON { get { return JSON(NSNull()) } }
}

// MARK: - CollectionType, SequenceType, Indexable
extension JSON : Swift.CollectionType, Swift.SequenceType, Swift.Indexable {

    public typealias Generator = JSONGenerator
    
    public typealias Index = JSONIndex
    
    public var startIndex: JSON.Index {
        switch self.type {
        case .Array:
            return JSONIndex(arrayIndex: self.rawArray.startIndex)
        case .Dictionary:
            return JSONIndex(dictionaryIndex: self.rawDictionary.startIndex)
        default:
            return JSONIndex()
        }
    }

    public var endIndex: JSON.Index {
        switch self.type {
        case .Array:
            return JSONIndex(arrayIndex: self.rawArray.endIndex)
        case .Dictionary:
            return JSONIndex(dictionaryIndex: self.rawDictionary.endIndex)
        default:
            return JSONIndex()
        }
    }
    
    public subscript (position: JSON.Index) -> JSON.Generator.Element {
        switch self.type {
        case .Array:
            return (String(position.arrayIndex), JSON(self.rawArray[position.arrayIndex!]))
        case .Dictionary:
            let (key, value) = self.rawDictionary[position.dictionaryIndex!]
            return (key, JSON(value))
        default:
            return ("", JSON.null)
        }
    }
    
    /// If `type` is `.Array` or `.Dictionary`, return `array.empty` or `dictonary.empty` otherwise return `false`.
    public var isEmpty: Bool {
        get {
            switch self.type {
            case .Array:
                return self.rawArray.isEmpty
            case .Dictionary:
                return self.rawDictionary.isEmpty
            default:
                return true
            }
        }
    }
    
    /// If `type` is `.Array` or `.Dictionary`, return `array.count` or `dictonary.count` otherwise return `0`.
    public var count: Int {
<<<<<<< HEAD
        switch self.type {
        case .Array:
            return self.rawArray.count
        case .Dictionary:
            return self.rawDictionary.count
        default:
            return 0
        }
    }
    
    public func underestimateCount() -> Int {
        switch self.type {
        case .Array:
            return self.rawArray.underestimateCount()
        case .Dictionary:
            return self.rawDictionary.underestimateCount()
        default:
            return 0
=======
        get {
            switch self.type {
            case .Array:
                return (self.object as! [AnyObject]).count
            case .Dictionary:
                return (self.object as! [String : AnyObject]).count
            default:
                return 0
            }
>>>>>>> dd9551ea
        }
    }
    
    /**
    If `type` is `.Array` or `.Dictionary`, return a generator over the elements like `Array` or `Dictionary`, otherwise return a generator over empty.
    
    - returns: Return a *generator* over the elements of JSON.
    */
    public func generate() -> JSON.Generator {
        return JSON.Generator(self)
    }
}

public struct JSONIndex: ForwardIndexType, _Incrementable, Equatable, Comparable {

    let arrayIndex: Int?
    let dictionaryIndex: DictionaryIndex<String, AnyObject>?
    
    let type: Type
    
    init(){
        self.arrayIndex = nil
        self.dictionaryIndex = nil
        self.type = .Unknown
    }
    
    init(arrayIndex: Int) {
        self.arrayIndex = arrayIndex
        self.dictionaryIndex = nil
        self.type = .Array
    }
    
    init(dictionaryIndex: DictionaryIndex<String, AnyObject>) {
        self.arrayIndex = nil
        self.dictionaryIndex = dictionaryIndex
        self.type = .Dictionary
    }
    
    public func successor() -> JSONIndex {
        switch self.type {
        case .Array:
            return JSONIndex(arrayIndex: self.arrayIndex!.successor())
        case .Dictionary:
            return JSONIndex(dictionaryIndex: self.dictionaryIndex!.successor())
        default:
            return JSONIndex()
        }
    }
}

public func ==(lhs: JSONIndex, rhs: JSONIndex) -> Bool {
    switch (lhs.type, rhs.type) {
    case (.Array, .Array):
        return lhs.arrayIndex == rhs.arrayIndex
    case (.Dictionary, .Dictionary):
        return lhs.dictionaryIndex == rhs.dictionaryIndex
    default:
        return false
    }
}

public func <(lhs: JSONIndex, rhs: JSONIndex) -> Bool {
    switch (lhs.type, rhs.type) {
    case (.Array, .Array):
        return lhs.arrayIndex < rhs.arrayIndex
    case (.Dictionary, .Dictionary):
        return lhs.dictionaryIndex < rhs.dictionaryIndex
    default:
        return false
    }
}

public func <=(lhs: JSONIndex, rhs: JSONIndex) -> Bool {
    switch (lhs.type, rhs.type) {
    case (.Array, .Array):
        return lhs.arrayIndex <= rhs.arrayIndex
    case (.Dictionary, .Dictionary):
        return lhs.dictionaryIndex <= rhs.dictionaryIndex
    default:
        return false
    }
}

public func >=(lhs: JSONIndex, rhs: JSONIndex) -> Bool {
    switch (lhs.type, rhs.type) {
    case (.Array, .Array):
        return lhs.arrayIndex >= rhs.arrayIndex
    case (.Dictionary, .Dictionary):
        return lhs.dictionaryIndex >= rhs.dictionaryIndex
    default:
        return false
    }
}

public func >(lhs: JSONIndex, rhs: JSONIndex) -> Bool {
    switch (lhs.type, rhs.type) {
    case (.Array, .Array):
        return lhs.arrayIndex > rhs.arrayIndex
    case (.Dictionary, .Dictionary):
        return lhs.dictionaryIndex > rhs.dictionaryIndex
    default:
        return false
    }
}

public struct JSONGenerator : GeneratorType {
    
    public typealias Element = (String, JSON)
    
    private let type: Type
    private var dictionayGenerate: DictionaryGenerator<String, AnyObject>?
    private var arrayGenerate: IndexingGenerator<[AnyObject]>?
    private var arrayIndex: Int = 0
    
    init(_ json: JSON) {
        self.type = json.type
        if type == .Array {
            self.arrayGenerate = json.rawArray.generate()
        }else {
            self.dictionayGenerate = json.rawDictionary.generate()
        }
    }
    
    public mutating func next() -> JSONGenerator.Element? {
        switch self.type {
        case .Array:
            if let o = self.arrayGenerate!.next() {
                return (String(self.arrayIndex++), JSON(o))
            } else {
                return nil
            }
        case .Dictionary:
            if let (k, v): (String, AnyObject) = self.dictionayGenerate!.next() {
                return (k, JSON(v))
            } else {
                return nil
            }
        default:
            return nil
        }
    }
}

// MARK: - Subscript

/**
*  To mark both String and Int can be used in subscript.
*/
public protocol JSONSubscriptType {}

extension Int: JSONSubscriptType {}

extension String: JSONSubscriptType {}

extension JSON {
    
    /// If `type` is `.Array`, return json which's object is `array[index]`, otherwise return null json with error.
    private subscript(index index: Int) -> JSON {
        get {
            if self.type != .Array {
                var r = JSON.null
                r._error = self._error ?? NSError(domain: ErrorDomain, code: ErrorWrongType, userInfo: [NSLocalizedDescriptionKey: "Array[\(index)] failure, It is not an array"])
                return r
            } else if index >= 0 && index < self.rawArray.count {
                return JSON(self.rawArray[index])
            } else {
                var r = JSON.null
                r._error = NSError(domain: ErrorDomain, code:ErrorIndexOutOfBounds , userInfo: [NSLocalizedDescriptionKey: "Array[\(index)] is out of bounds"])
                return r
            }
        }
        set {
            if self.type == .Array {
                if self.rawArray.count > index && newValue.error == nil {
                    self.rawArray[index] = newValue.object
                }
            }
        }
    }

    /// If `type` is `.Dictionary`, return json which's object is `dictionary[key]` , otherwise return null json with error.
    private subscript(key key: String) -> JSON {
        get {
            var r = JSON.null
            if self.type == .Dictionary {
                if let o = self.rawDictionary[key] {
                    r = JSON(o)
                } else {
                    r._error = NSError(domain: ErrorDomain, code: ErrorNotExist, userInfo: [NSLocalizedDescriptionKey: "Dictionary[\"\(key)\"] does not exist"])
                }
            } else {
                r._error = self._error ?? NSError(domain: ErrorDomain, code: ErrorWrongType, userInfo: [NSLocalizedDescriptionKey: "Dictionary[\"\(key)\"] failure, It is not an dictionary"])
            }
            return r
        }
        set {
            if self.type == .Dictionary && newValue.error == nil {
                self.rawDictionary[key] = newValue.object
            }
        }
    }
    
    /// If `sub` is `Int`, return `subscript(index:)`; If `sub` is `String`,  return `subscript(key:)`.
    private subscript(sub sub: JSONSubscriptType) -> JSON {
        get {
            if sub is String {
                return self[key:sub as! String]
            } else {
                return self[index:sub as! Int]
            }
        }
        set {
            if sub is String {
                self[key:sub as! String] = newValue
            } else {
                self[index:sub as! Int] = newValue
            }
        }
    }
    
    /**
    Find a json in the complex data structuresby using the Int/String's array.
    
    - parameter path: The target json's path. Example: 
                   
            let json = JSON[data]
            let path = [9,"list","person","name"]
            let name = json[path]
    
            The same as: let name = json[9]["list"]["person"]["name"]
    
    - returns: Return a json found by the path or a null json with error
    */
    public subscript(path: [JSONSubscriptType]) -> JSON {
        get {
            return path.reduce(self) { $0[sub: $1] }
        }
        set {
            switch path.count {
            case 0:
                return
            case 1:
                self[sub:path[0]].object = newValue.object
            default:
                var aPath = path; aPath.removeAtIndex(0)
                var nextJSON = self[sub: path[0]]
                nextJSON[aPath] = newValue
                self[sub: path[0]] = nextJSON
            }
        }
    }
    
    /**
    Find a json in the complex data structuresby using the Int/String's array.
    
    - parameter path: The target json's path. Example:
    
            let name = json[9,"list","person","name"]
    
            The same as: let name = json[9]["list"]["person"]["name"]
    
    - returns: Return a json found by the path or a null json with error
    */
    public subscript(path: JSONSubscriptType...) -> JSON {
        get {
            return self[path]
        }
        set {
            self[path] = newValue
        }
    }
}

// MARK: - LiteralConvertible

extension JSON: Swift.StringLiteralConvertible {
	
	public init(stringLiteral value: StringLiteralType) {
		self.init(value)
	}
	
	public init(extendedGraphemeClusterLiteral value: StringLiteralType) {
		self.init(value)
	}
	
	public init(unicodeScalarLiteral value: StringLiteralType) {
		self.init(value)
	}
}

extension JSON: Swift.IntegerLiteralConvertible {

	public init(integerLiteral value: IntegerLiteralType) {
		self.init(value)
	}
}

extension JSON: Swift.BooleanLiteralConvertible {
	
	public init(booleanLiteral value: BooleanLiteralType) {
		self.init(value)
	}
}

extension JSON: Swift.FloatLiteralConvertible {
	
	public init(floatLiteral value: FloatLiteralType) {
		self.init(value)
	}
}

extension JSON: Swift.DictionaryLiteralConvertible {
	
	public init(dictionaryLiteral elements: (String, AnyObject)...) {
        self.init(elements.reduce([String : AnyObject]()){(dictionary: [String : AnyObject], element:(String, AnyObject)) -> [String : AnyObject] in
            var d = dictionary
            d[element.0] = element.1
            return d
        })
	}
}

extension JSON: Swift.ArrayLiteralConvertible {
	
	public init(arrayLiteral elements: AnyObject...) {
		self.init(elements)
	}
}

extension JSON: Swift.NilLiteralConvertible {
	
	public init(nilLiteral: ()) {
		self.init(NSNull())
	}
}

// MARK: - Raw

extension JSON: Swift.RawRepresentable {
	
	public init?(rawValue: AnyObject) {
		if JSON(rawValue).type == .Unknown {
			return nil
		} else {
			self.init(rawValue)
		}
	}
	
	public var rawValue: AnyObject {
		return self.object
	}

    public func rawData(options opt: NSJSONWritingOptions = NSJSONWritingOptions(rawValue: 0)) throws -> NSData {
        return try NSJSONSerialization.dataWithJSONObject(self.object, options: opt)
    }
    
    public func rawString(encoding: UInt = NSUTF8StringEncoding, options opt: NSJSONWritingOptions = .PrettyPrinted) -> String? {
        switch self.type {
        case .Array, .Dictionary:
            do {
                let data = try self.rawData(options: opt)
                return NSString(data: data, encoding: encoding) as? String
            } catch _ {
                return nil
            }
        case .String:
            return self.rawString
        case .Number:
            return self.rawNumber.stringValue
        case .Bool:
            return self.rawNumber.boolValue.description
        case .Null:
            return "null"
        default:
            return nil
        }
    }
}

// MARK: - Printable, DebugPrintable

extension JSON: Swift.Printable, Swift.DebugPrintable {
    
    public var description: String {
        if let string = self.rawString(options:.PrettyPrinted) {
            return string
        } else {
            return "unknown"
        }
    }
    
    public var debugDescription: String {
        return description
    }
}

// MARK: - Array

extension JSON {

    //Optional [JSON]
    public var array: [JSON]? {
        get {
            if self.type == .Array {
                return self.rawArray.map{ JSON($0) }
            } else {
                return nil
            }
        }
    }
    
    //Non-optional [JSON]
    public var arrayValue: [JSON] {
        get {
            return self.array ?? []
        }
    }
    
    //Optional [AnyObject]
    public var arrayObject: [AnyObject]? {
        get {
            switch self.type {
            case .Array:
                return self.rawArray
            default:
                return nil
            }
        }
        set {
            if let array = newValue {
                self.object = array
            } else {
                self.object = NSNull()
            }
        }
    }
}

// MARK: - Dictionary

extension JSON {
    
    //Optional [String : JSON]
    public var dictionary: [String : JSON]? {
        if self.type == .Dictionary {
            return self.rawDictionary.reduce([String : JSON]()) { (dictionary: [String : JSON], element: (String, AnyObject)) -> [String : JSON] in
                var d = dictionary
                d[element.0] = JSON(element.1)
                return d
            }
        } else {
            return nil
        }
    }
    
    //Non-optional [String : JSON]
    public var dictionaryValue: [String : JSON] {
       return self.dictionary ?? [:]
    }
    
    //Optional [String : AnyObject]
    public var dictionaryObject: [String : AnyObject]? {
        get {
            switch self.type {
            case .Dictionary:
                return self.rawDictionary
            default:
                return nil
            }
        }
        set {
            if let v = newValue {
                self.object = v
            } else {
                self.object = NSNull()
            }
        }
    }
}

// MARK: - Bool

extension JSON: Swift.BooleanType {
    
    //Optional bool
    public var bool: Bool? {
        get {
            switch self.type {
            case .Bool:
                return self.rawNumber.boolValue
            default:
                return nil
            }
        }
        set {
            if newValue != nil {
                self.object = NSNumber(bool: newValue!)
            } else {
                self.object = NSNull()
            }
        }
    }

    //Non-optional bool
    public var boolValue: Bool {
        get {
            switch self.type {
            case .Bool, .Number, .String:
                return self.object.boolValue
            default:
                return false
            }
        }
        set {
            self.object = NSNumber(bool: newValue)
        }
    }
}

// MARK: - String

extension JSON {

    //Optional string
    public var string: String? {
        get {
            switch self.type {
            case .String:
                return self.object as? String
            default:
                return nil
            }
        }
        set {
            if newValue != nil {
                self.object = NSString(string:newValue!)
            } else {
                self.object = NSNull()
            }
        }
    }
    
    //Non-optional string
    public var stringValue: String {
        get {
            switch self.type {
            case .String:
                return self.object as! String
            case .Number:
                return self.object.stringValue
            case .Bool:
                return (self.object as! Bool).description
            default:
                return ""
            }
        }
        set {
            self.object = NSString(string:newValue)
        }
    }
}

// MARK: - Number
extension JSON {
    
    //Optional number
    public var number: NSNumber? {
        get {
            switch self.type {
            case .Number, .Bool:
                return self.rawNumber
            default:
                return nil
            }
        }
        set {
            self.object = newValue ?? NSNull()
        }
    }
    
    //Non-optional number
    public var numberValue: NSNumber {
        get {
            switch self.type {
            case .String:
                let scanner = NSScanner(string: self.object as! String)
                if scanner.scanDouble(nil){
                    if (scanner.atEnd) {
                        return NSNumber(double:(self.object as! NSString).doubleValue)
                    }
                }
                return NSNumber(double: 0.0)
            case .Number, .Bool:
                return self.object as! NSNumber
            default:
                return NSNumber(double: 0.0)
            }
        }
        set {
            self.object = newValue
        }
    }
}

//MARK: - Null
extension JSON {
 
    public var null: NSNull? {
        get {
            switch self.type {
            case .Null:
                return self.rawNull
            default:
                return nil
            }
        }
        set {
            self.object = NSNull()
        }
    }
}

//MARK: - URL
extension JSON {
    
    //Optional URL
    public var URL: NSURL? {
        get {
            switch self.type {
            case .String:
                if let encodedString_ = self.rawString.stringByAddingPercentEscapesUsingEncoding(NSUTF8StringEncoding) {
                    return NSURL(string: encodedString_)
                } else {
                    return nil
                }
            default:
                return nil
            }
        }
        set {
            self.object = newValue?.absoluteString ?? NSNull()
        }
    }
}

// MARK: - Int, Double, Float, Int8, Int16, Int32, Int64

extension JSON {
    
    public var double: Double? {
        get {
            return self.number?.doubleValue
        }
        set {
            if newValue != nil {
                self.object = NSNumber(double: newValue!)
            } else {
                self.object = NSNull()
            }
        }
    }
    
    public var doubleValue: Double {
        get {
            return self.numberValue.doubleValue
        }
        set {
            self.object = NSNumber(double: newValue)
        }
    }
    
    public var float: Float? {
        get {
            return self.number?.floatValue
        }
        set {
            if newValue != nil {
                self.object = NSNumber(float: newValue!)
            } else {
                self.object = NSNull()
            }
        }
    }
    
    public var floatValue: Float {
        get {
            return self.numberValue.floatValue
        }
        set {
            self.object = NSNumber(float: newValue)
        }
    }
    
    public var int: Int? {
        get {
            return self.number?.longValue
        }
        set {
            if newValue != nil {
                self.object = NSNumber(integer: newValue!)
            } else {
                self.object = NSNull()
            }
        }
    }
    
    public var intValue: Int {
        get {
            return self.numberValue.integerValue
        }
        set {
            self.object = NSNumber(integer: newValue)
        }
    }
    
    public var uInt: UInt? {
        get {
            return self.number?.unsignedLongValue
        }
        set {
            if newValue != nil {
                self.object = NSNumber(unsignedLong: newValue!)
            } else {
                self.object = NSNull()
            }
        }
    }
    
    public var uIntValue: UInt {
        get {
            return self.numberValue.unsignedLongValue
        }
        set {
            self.object = NSNumber(unsignedLong: newValue)
        }
    }

    public var int8: Int8? {
        get {
            return self.number?.charValue
        }
        set {
            if newValue != nil {
                self.object = NSNumber(char: newValue!)
            } else {
                self.object =  NSNull()
            }
        }
    }
    
    public var int8Value: Int8 {
        get {
            return self.numberValue.charValue
        }
        set {
            self.object = NSNumber(char: newValue)
        }
    }
    
    public var uInt8: UInt8? {
        get {
            return self.number?.unsignedCharValue
        }
        set {
            if newValue != nil {
                self.object = NSNumber(unsignedChar: newValue!)
            } else {
                self.object =  NSNull()
            }
        }
    }
    
    public var uInt8Value: UInt8 {
        get {
            return self.numberValue.unsignedCharValue
        }
        set {
            self.object = NSNumber(unsignedChar: newValue)
        }
    }
    
    public var int16: Int16? {
        get {
            return self.number?.shortValue
        }
        set {
            if newValue != nil {
                self.object = NSNumber(short: newValue!)
            } else {
                self.object =  NSNull()
            }
        }
    }
    
    public var int16Value: Int16 {
        get {
            return self.numberValue.shortValue
        }
        set {
            self.object = NSNumber(short: newValue)
        }
    }
    
    public var uInt16: UInt16? {
        get {
            return self.number?.unsignedShortValue
        }
        set {
            if newValue != nil {
                self.object = NSNumber(unsignedShort: newValue!)
            } else {
                self.object =  NSNull()
            }
        }
    }
    
    public var uInt16Value: UInt16 {
        get {
            return self.numberValue.unsignedShortValue
        }
        set {
            self.object = NSNumber(unsignedShort: newValue)
        }
    }

    public var int32: Int32? {
        get {
            return self.number?.intValue
        }
        set {
            if newValue != nil {
                self.object = NSNumber(int: newValue!)
            } else {
                self.object =  NSNull()
            }
        }
    }
    
    public var int32Value: Int32 {
        get {
            return self.numberValue.intValue
        }
        set {
            self.object = NSNumber(int: newValue)
        }
    }
    
    public var uInt32: UInt32? {
        get {
            return self.number?.unsignedIntValue
        }
        set {
            if newValue != nil {
                self.object = NSNumber(unsignedInt: newValue!)
            } else {
                self.object =  NSNull()
            }
        }
    }
    
    public var uInt32Value: UInt32 {
        get {
            return self.numberValue.unsignedIntValue
        }
        set {
            self.object = NSNumber(unsignedInt: newValue)
        }
    }
    
    public var int64: Int64? {
        get {
            return self.number?.longLongValue
        }
        set {
            if newValue != nil {
                self.object = NSNumber(longLong: newValue!)
            } else {
                self.object =  NSNull()
            }
        }
    }
    
    public var int64Value: Int64 {
        get {
            return self.numberValue.longLongValue
        }
        set {
            self.object = NSNumber(longLong: newValue)
        }
    }
    
    public var uInt64: UInt64? {
        get {
            return self.number?.unsignedLongLongValue
        }
        set {
            if newValue != nil {
                self.object = NSNumber(unsignedLongLong: newValue!)
            } else {
                self.object =  NSNull()
            }
        }
    }
    
    public var uInt64Value: UInt64 {
        get {
            return self.numberValue.unsignedLongLongValue
        }
        set {
            self.object = NSNumber(unsignedLongLong: newValue)
        }
    }
}

//MARK: - Comparable
extension JSON: Swift.Comparable {}

public func ==(lhs: JSON, rhs: JSON) -> Bool {
    
    switch (lhs.type, rhs.type) {
    case (.Number, .Number):
        return (lhs.object as! NSNumber) == (rhs.object as! NSNumber)
    case (.String, .String):
        return (lhs.object as! String) == (rhs.object as! String)
    case (.Bool, .Bool):
        return (lhs.object as! Bool) == (rhs.object as! Bool)
    case (.Array, .Array):
        return (lhs.object as! NSArray) == (rhs.object as! NSArray)
    case (.Dictionary, .Dictionary):
        return (lhs.object as! NSDictionary) == (rhs.object as! NSDictionary)
    case (.Null, .Null):
        return true
    default:
        return false
    }
}

public func <=(lhs: JSON, rhs: JSON) -> Bool {
    
    switch (lhs.type, rhs.type) {
    case (.Number, .Number):
        return (lhs.object as! NSNumber) <= (rhs.object as! NSNumber)
    case (.String, .String):
        return (lhs.object as! String) <= (rhs.object as! String)
    case (.Bool, .Bool):
        return (lhs.object as! Bool) == (rhs.object as! Bool)
    case (.Array, .Array):
        return (lhs.object as! NSArray) == (rhs.object as! NSArray)
    case (.Dictionary, .Dictionary):
        return (lhs.object as! NSDictionary) == (rhs.object as! NSDictionary)
    case (.Null, .Null):
        return true
    default:
        return false
    }
}

public func >=(lhs: JSON, rhs: JSON) -> Bool {
    
    switch (lhs.type, rhs.type) {
    case (.Number, .Number):
        return (lhs.object as! NSNumber) >= (rhs.object as! NSNumber)
    case (.String, .String):
        return (lhs.object as! String) >= (rhs.object as! String)
    case (.Bool, .Bool):
        return (lhs.object as! Bool) == (rhs.object as! Bool)
    case (.Array, .Array):
        return (lhs.object as! NSArray) == (rhs.object as! NSArray)
    case (.Dictionary, .Dictionary):
        return (lhs.object as! NSDictionary) == (rhs.object as! NSDictionary)
    case (.Null, .Null):
        return true
    default:
        return false
    }
}

public func >(lhs: JSON, rhs: JSON) -> Bool {
    
    switch (lhs.type, rhs.type) {
    case (.Number, .Number):
        return (lhs.object as! NSNumber) > (rhs.object as! NSNumber)
    case (.String, .String):
        return (lhs.object as! String) > (rhs.object as! String)
    default:
        return false
    }
}

public func <(lhs: JSON, rhs: JSON) -> Bool {
    
    switch (lhs.type, rhs.type) {
    case (.Number, .Number):
        return (lhs.object as! NSNumber) < (rhs.object as! NSNumber)
    case (.String, .String):
        return (lhs.object as! String) < (rhs.object as! String)
    default:
        return false
    }
}

private let trueNumber = NSNumber(bool: true)
private let falseNumber = NSNumber(bool: false)
private let trueObjCType = String.fromCString(trueNumber.objCType)
private let falseObjCType = String.fromCString(falseNumber.objCType)

// MARK: - NSNumber: Comparable

extension NSNumber: Swift.Comparable {
    var isBool:Bool {
        get {
            let objCType = String.fromCString(self.objCType)
            if (self.compare(trueNumber) == NSComparisonResult.OrderedSame && objCType == trueObjCType)
                || (self.compare(falseNumber) == NSComparisonResult.OrderedSame && objCType == falseObjCType){
                return true
            } else {
                return false
            }
        }
    }
}

public func ==(lhs: NSNumber, rhs: NSNumber) -> Bool {
    switch (lhs.isBool, rhs.isBool) {
    case (false, true):
        return false
    case (true, false):
        return false
    default:
        return lhs.compare(rhs) == NSComparisonResult.OrderedSame
    }
}

public func !=(lhs: NSNumber, rhs: NSNumber) -> Bool {
    return !(lhs == rhs)
}

public func <(lhs: NSNumber, rhs: NSNumber) -> Bool {
    
    switch (lhs.isBool, rhs.isBool) {
    case (false, true):
        return false
    case (true, false):
        return false
    default:
        return lhs.compare(rhs) == NSComparisonResult.OrderedAscending
    }
}

public func >(lhs: NSNumber, rhs: NSNumber) -> Bool {
    
    switch (lhs.isBool, rhs.isBool) {
    case (false, true):
        return false
    case (true, false):
        return false
    default:
        return lhs.compare(rhs) == NSComparisonResult.OrderedDescending
    }
}

public func <=(lhs: NSNumber, rhs: NSNumber) -> Bool {

    switch (lhs.isBool, rhs.isBool) {
    case (false, true):
        return false
    case (true, false):
        return false
    default:
        return lhs.compare(rhs) != NSComparisonResult.OrderedDescending
    }
}

public func >=(lhs: NSNumber, rhs: NSNumber) -> Bool {

    switch (lhs.isBool, rhs.isBool) {
    case (false, true):
        return false
    case (true, false):
        return false
    default:
        return lhs.compare(rhs) != NSComparisonResult.OrderedAscending
    }
}<|MERGE_RESOLUTION|>--- conflicted
+++ resolved
@@ -237,7 +237,6 @@
     
     /// If `type` is `.Array` or `.Dictionary`, return `array.count` or `dictonary.count` otherwise return `0`.
     public var count: Int {
-<<<<<<< HEAD
         switch self.type {
         case .Array:
             return self.rawArray.count
@@ -256,17 +255,6 @@
             return self.rawDictionary.underestimateCount()
         default:
             return 0
-=======
-        get {
-            switch self.type {
-            case .Array:
-                return (self.object as! [AnyObject]).count
-            case .Dictionary:
-                return (self.object as! [String : AnyObject]).count
-            default:
-                return 0
-            }
->>>>>>> dd9551ea
         }
     }
     
