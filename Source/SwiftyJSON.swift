--- conflicted
+++ resolved
@@ -126,38 +126,7 @@
     fileprivate init(jsonObject: Any) {
         self.object = jsonObject
     }
-<<<<<<< HEAD
-
-    /**
-     Creates a JSON from a [JSON]
-
-     - parameter jsonArray: A Swift array of JSON objects
-
-     - returns: The created JSON
-     */
-    fileprivate init(array: [JSON]) {
-        self.init(array.map { $0.object })
-    }
-
-    /**
-     Creates a JSON from a [String: JSON]
-
-     - parameter jsonDictionary: A Swift dictionary of JSON objects
-
-     - returns: The created JSON
-     */
-    fileprivate init(dictionary: [String: JSON]) {
-        var newDictionary = [String: Any](minimumCapacity: dictionary.count)
-        for (key, json) in dictionary {
-            newDictionary[key] = json.object
-        }
-
-        self.init(newDictionary)
-    }
-
-=======
-    
->>>>>>> 007cb9f3
+
     /**
      Merges another JSON into this JSON, whereas primitive values which are not present in this JSON are getting added, 
      present values getting overwritten, array values getting appended and nested JSONs getting merged the same way.
@@ -279,8 +248,6 @@
     public static var null: JSON { return JSON(NSNull()) }
 }
 
-<<<<<<< HEAD
-=======
 // unwrap nested JSON
 private func unwrap(_ object: Any) -> Any {
     switch object {
@@ -299,7 +266,6 @@
     }
 }
 
->>>>>>> 007cb9f3
 public enum Index<T: Any>: Comparable {
     case array(Int)
     case dictionary(DictionaryIndex<String, T>)
@@ -332,11 +298,7 @@
 public typealias JSONIndex = Index<JSON>
 public typealias JSONRawIndex = Index<Any>
 
-<<<<<<< HEAD
-extension JSON: Collection {
-=======
 extension JSON: Swift.Collection {
->>>>>>> 007cb9f3
 
     public typealias Index = JSONRawIndex
 
@@ -384,10 +346,6 @@
             return ("", JSON.null)
         }
     }
-<<<<<<< HEAD
-
-=======
->>>>>>> 007cb9f3
 }
 
 // MARK: - Subscript
@@ -573,44 +531,9 @@
 
 extension JSON: Swift.ExpressibleByDictionaryLiteral {
     public init(dictionaryLiteral elements: (String, Any)...) {
-<<<<<<< HEAD
-        let array = elements
-        self.init(dictionaryLiteral: array)
-    }
-
-    public init(dictionaryLiteral elements: [(String, Any)]) {
-        let jsonFromDictionaryLiteral: ([String : Any]) -> JSON = { dictionary in
-            let initializeElement = Array(dictionary.keys).flatMap { key -> (String, Any)? in
-                if let value = dictionary[key] {
-                    return (key, value)
-                }
-                return nil
-            }
-            return JSON(dictionaryLiteral: initializeElement)
-        }
-
-        var dict = [String: Any](minimumCapacity: elements.count)
-
-        for element in elements {
-            let elementToSet: Any
-            if let json = element.1 as? JSON {
-                elementToSet = json.object
-            } else if let jsonArray = element.1 as? [JSON] {
-                elementToSet = JSON(jsonArray).object
-            } else if let dictionary = element.1 as? [String : Any] {
-                elementToSet = jsonFromDictionaryLiteral(dictionary).object
-            } else if let dictArray = element.1 as? [[String : Any]] {
-                let jsonArray = dictArray.map { jsonFromDictionaryLiteral($0) }
-                elementToSet = JSON(jsonArray).object
-            } else {
-                elementToSet = element.1
-            }
-            dict[element.0] = elementToSet
-=======
         var dictionary = [String : Any](minimumCapacity: elements.count)
         for (k, v) in elements {
             dictionary[k] = v
->>>>>>> 007cb9f3
         }
         self.init(dictionary as Any)
     }
